--- conflicted
+++ resolved
@@ -194,16 +194,10 @@
       if (cg->get_model()) {
         Vector diag = cg->R().diagonal();
         cg->get_model()->whitenInPlace(diag);
-<<<<<<< HEAD
-        logDet += diag.unaryExpr([](double c){return log(c);}).sum();
-      } else {
-        logDet += cg->R().diagonal().unaryExpr([](double c){return log(c);}).sum();
-=======
         logDet += diag.unaryExpr([](double x) { return log(x); }).sum();
       } else {
         logDet +=
             cg->R().diagonal().unaryExpr([](double x) { return log(x); }).sum();
->>>>>>> fa5248e5
       }
     }
     return logDet;
