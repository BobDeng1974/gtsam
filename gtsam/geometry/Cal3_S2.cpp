--- conflicted
+++ resolved
@@ -47,48 +47,6 @@
     printf("Unable to load the calibration\n");
     exit(0);
   }
-<<<<<<< HEAD
-
-  infile.close();
-}
-
-/* ************************************************************************* */
-void Cal3_S2::print(const std::string& s) const {
-  gtsam::print(matrix(), s);
-}
-
-/* ************************************************************************* */
-bool Cal3_S2::equals(const Cal3_S2& K, double tol) const {
-  if (fabs(fx_ - K.fx_) > tol)
-    return false;
-  if (fabs(fy_ - K.fy_) > tol)
-    return false;
-  if (fabs(s_ - K.s_) > tol)
-    return false;
-  if (fabs(u0_ - K.u0_) > tol)
-    return false;
-  if (fabs(v0_ - K.v0_) > tol)
-    return false;
-  return true;
-}
-
-/* ************************************************************************* */
-Point2 Cal3_S2::uncalibrate(const Point2& p, boost::optional<Matrix&> Dcal,
-    boost::optional<Matrix&> Dp) const {
-  const double x = p.x(), y = p.y();
-  if (Dcal)
-    *Dcal = (Matrix(2, 5) << x, 0.0, y, 1.0, 0.0, 0.0, y, 0.0, 0.0, 1.0);
-  if (Dp)
-    *Dp = (Matrix(2, 2) << fx_, s_, 0.000, fy_);
-  return Point2(fx_ * x + s_ * y + u0_, fy_ * y + v0_);
-}
-
-/* ************************************************************************* */
-Point2 Cal3_S2::calibrate(const Point2& p) const {
-  const double u = p.x(), v = p.y();
-  return Point2((1 / fx_) * (u - u0_ - (s_ / fy_) * (v - v0_)),
-      (1 / fy_) * (v - v0_));
-=======
 
   infile.close();
 }
@@ -134,7 +92,6 @@
 /* ************************************************************************* */
 Vector3 Cal3_S2::calibrate(const Vector3& p) const {
   return matrix_inverse() * p;
->>>>>>> 5f6f4ac0
 }
 
 /* ************************************************************************* */
