/* ----------------------------------------------------------------------------

 * GTSAM Copyright 2010, Georgia Tech Research Corporation, 
 * Atlanta, Georgia 30332-0415
 * All Rights Reserved
 * Authors: Frank Dellaert, et al. (see THANKS for the full author list)

 * See LICENSE for the license information

 * -------------------------------------------------------------------------- */

/**
 * @file JunctionTree-inl.h
 * @date Feb 4, 2010
 * @author Kai Ni
 * @author Frank Dellaert
 * @author Richard Roberts
 * @brief The junction tree, template bodies
 */

#pragma once

#include <gtsam/base/timing.h>
#include <gtsam/base/treeTraversal-inst.h>
#include <gtsam/inference/BayesTree.h>
#include <gtsam/inference/JunctionTree.h>
#include <gtsam/symbolic/SymbolicConditional.h>
#include <gtsam/symbolic/SymbolicFactorGraph.h>

#include <boost/foreach.hpp>
#include <boost/bind.hpp>

namespace gtsam {
  
  namespace {
    /* ************************************************************************* */
    template<class BAYESTREE, class GRAPH>
    struct ConstructorTraversalData {
      ConstructorTraversalData* const parentData;
      typename JunctionTree<BAYESTREE,GRAPH>::sharedNode myJTNode;
      std::vector<SymbolicConditional::shared_ptr> childSymbolicConditionals;
      std::vector<SymbolicFactor::shared_ptr> childSymbolicFactors;
      ConstructorTraversalData(ConstructorTraversalData* _parentData) : parentData(_parentData) {}
    };

    /* ************************************************************************* */
    // Pre-order visitor function
    template<class BAYESTREE, class GRAPH, class ETREE_NODE>
    ConstructorTraversalData<BAYESTREE,GRAPH> ConstructorTraversalVisitorPre(
      const boost::shared_ptr<ETREE_NODE>& node,
      ConstructorTraversalData<BAYESTREE,GRAPH>& parentData)
    {
      // On the pre-order pass, before children have been visited, we just set up a traversal data
      // structure with its own JT node, and create a child pointer in its parent.
      ConstructorTraversalData<BAYESTREE,GRAPH> myData = ConstructorTraversalData<BAYESTREE,GRAPH>(&parentData);
      myData.myJTNode = boost::make_shared<typename JunctionTree<BAYESTREE,GRAPH>::Node>();
      myData.myJTNode->keys.push_back(node->key);
      myData.myJTNode->factors.insert(myData.myJTNode->factors.begin(), node->factors.begin(), node->factors.end());
      parentData.myJTNode->children.push_back(myData.myJTNode);
      return myData;
    }

    /* ************************************************************************* */
    // Post-order visitor function
    template<class BAYESTREE, class GRAPH, class ETREE_NODE>
    void ConstructorTraversalVisitorPost(
      const boost::shared_ptr<ETREE_NODE>& ETreeNode,
      const ConstructorTraversalData<BAYESTREE,GRAPH>& myData)
    {
      // In this post-order visitor, we combine the symbolic elimination results from the
      // elimination tree children and symbolically eliminate the current elimination tree node.  We
      // then check whether each of our elimination tree child nodes should be merged with us.  The
      // check for this is that our number of symbolic elimination parents is exactly 1 less than
      // our child's symbolic elimination parents - this condition indicates that eliminating the
      // current node did not introduce any parents beyond those already in the child.

      // Do symbolic elimination for this node
      SymbolicFactorGraph symbolicFactors;
      symbolicFactors.reserve(ETreeNode->factors.size() + myData.childSymbolicFactors.size());
      // Add symbolic versions of the ETree node factors
      BOOST_FOREACH(const typename GRAPH::sharedFactor& factor, ETreeNode->factors) {
        symbolicFactors.push_back(boost::make_shared<SymbolicFactor>(
          SymbolicFactor::FromKeys(*factor))); }
      // Add symbolic factors passed up from children
      symbolicFactors.push_back(myData.childSymbolicFactors.begin(), myData.childSymbolicFactors.end());
      Ordering keyAsOrdering; keyAsOrdering.push_back(ETreeNode->key);
      std::pair<SymbolicConditional::shared_ptr, SymbolicFactor::shared_ptr> symbolicElimResult =
        EliminateSymbolic(symbolicFactors, keyAsOrdering);

      // Store symbolic elimination results in the parent
      myData.parentData->childSymbolicConditionals.push_back(symbolicElimResult.first);
      myData.parentData->childSymbolicFactors.push_back(symbolicElimResult.second);

      // Merge our children if they are in our clique - if our conditional has exactly one fewer
      // parent than our child's conditional.
      const size_t myNrParents = symbolicElimResult.first->nrParents();
      size_t nrMergedChildren = 0;
      assert(myData.myJTNode->children.size() == myData.childSymbolicConditionals.size());
      // Loop over children
      int combinedProblemSize = (int)symbolicElimResult.first->size();
      for(size_t child = 0; child < myData.childSymbolicConditionals.size(); ++child) {
        // Check if we should merge the child
        if(myNrParents + 1 == myData.childSymbolicConditionals[child]->nrParents()) {
          // Get a reference to the child, adjusting the index to account for children previously
          // merged and removed from the child list.
          const typename JunctionTree<BAYESTREE,GRAPH>::Node& childToMerge =
            *myData.myJTNode->children[child - nrMergedChildren];
          // Merge keys, factors, and children.
          myData.myJTNode->keys.insert(myData.myJTNode->keys.begin(), childToMerge.keys.begin(), childToMerge.keys.end());
          myData.myJTNode->factors.insert(myData.myJTNode->factors.end(), childToMerge.factors.begin(), childToMerge.factors.end());
          myData.myJTNode->children.insert(myData.myJTNode->children.end(), childToMerge.children.begin(), childToMerge.children.end());
          // Remove child from list.
          myData.myJTNode->children.erase(myData.myJTNode->children.begin() + child - nrMergedChildren);
          // Increment number of merged children
          ++ nrMergedChildren;
          // Increment problem size
          combinedProblemSize = std::max(combinedProblemSize, childToMerge.problemSize_);
        }
      }
      myData.myJTNode->problemSize_ = combinedProblemSize;
    }

    /* ************************************************************************* */
    // Elimination traversal data - stores a pointer to the parent data and collects the factors
    // resulting from elimination of the children.  Also sets up BayesTree cliques with parent and
    // child pointers.
    template<class JUNCTIONTREE>
    struct EliminationData {
      EliminationData* const parentData;
      size_t myIndexInParent;
      std::vector<typename JUNCTIONTREE::sharedFactor> childFactors;
      boost::shared_ptr<typename JUNCTIONTREE::BayesTreeType::Node> bayesTreeNode;
      EliminationData(EliminationData* _parentData, size_t nChildren) :
        parentData(_parentData),
        bayesTreeNode(boost::make_shared<typename JUNCTIONTREE::BayesTreeType::Node>())
      {
        if(parentData) {
          myIndexInParent = parentData->childFactors.size();
          parentData->childFactors.push_back(typename JUNCTIONTREE::sharedFactor());
        } else {
          myIndexInParent = 0;
        }
        // Set up BayesTree parent and child pointers
        if(parentData) {
          if(parentData->parentData) // If our parent is not the dummy node
            bayesTreeNode->parent_ = parentData->bayesTreeNode;
          parentData->bayesTreeNode->children.push_back(bayesTreeNode);
        }
      }
    };

    /* ************************************************************************* */
    // Elimination pre-order visitor - just creates the EliminationData structure for the visited
    // node.
    template<class JUNCTIONTREE>
    EliminationData<JUNCTIONTREE> eliminationPreOrderVisitor(
      const typename JUNCTIONTREE::sharedNode& node, EliminationData<JUNCTIONTREE>& parentData)
    {
      return EliminationData<JUNCTIONTREE>(&parentData, node->children.size());
    }

    /* ************************************************************************* */
    // Elimination post-order visitor - combine the child factors with our own factors, add the
    // resulting conditional to the BayesTree, and add the remaining factor to the parent.
    template<class JUNCTIONTREE>
    struct EliminationPostOrderVisitor
    {
      const typename JUNCTIONTREE::Eliminate& eliminationFunction;
      EliminationPostOrderVisitor(const typename JUNCTIONTREE::Eliminate& eliminationFunction) : eliminationFunction(eliminationFunction) {}
      void operator()(const typename JUNCTIONTREE::sharedNode& node, EliminationData<JUNCTIONTREE>& myData)
      {
        // Typedefs
        typedef typename JUNCTIONTREE::sharedFactor sharedFactor;
        typedef typename JUNCTIONTREE::FactorType FactorType;
        typedef typename JUNCTIONTREE::FactorGraphType FactorGraphType;
        typedef typename JUNCTIONTREE::ConditionalType ConditionalType;
        typedef typename JUNCTIONTREE::BayesTreeType::Node BTNode;

        // Gather factors
        FactorGraphType gatheredFactors;
        gatheredFactors.reserve(node->factors.size() + node->children.size());
        gatheredFactors += node->factors;
        gatheredFactors += myData.childFactors;

        // Check for Bayes tree orphan subtrees, and add them to our children
        BOOST_FOREACH(const sharedFactor& f, node->factors)
        {
          if(const BayesTreeOrphanWrapper<BTNode>* asSubtree = dynamic_cast<const BayesTreeOrphanWrapper<BTNode>*>(f.get()))
          {
            myData.bayesTreeNode->children.push_back(asSubtree->clique);
            asSubtree->clique->parent_ = myData.bayesTreeNode;
          }
        }

        // Do dense elimination step
        std::pair<boost::shared_ptr<ConditionalType>, boost::shared_ptr<FactorType> > eliminationResult =
            eliminationFunction(gatheredFactors, Ordering(node->keys));

<<<<<<< HEAD
      // Store conditional in BayesTree clique, and in the case of ISAM2Clique also store the remaining factor
      myData.bayesTreeNode->setEliminationResult(eliminationResult);
=======
        // Store conditional in BayesTree clique
        myData.bayesTreeNode->conditional_ = eliminationResult.first;
>>>>>>> 41a1b3c3

        // Store remaining factor in parent's gathered factors
        if(!eliminationResult.second->empty())
          myData.parentData->childFactors[myData.myIndexInParent] = eliminationResult.second;
      }
    };
  }

  /* ************************************************************************* */
  template<class BAYESTREE, class GRAPH>
  void JunctionTree<BAYESTREE,GRAPH>::Node::print(
    const std::string& s, const KeyFormatter& keyFormatter) const
  {
    std::cout << s;
    BOOST_FOREACH(Key j, keys)
      std::cout << j << "  ";
    std::cout << "problemSize = " << problemSize_ << std::endl;
  }

  /* ************************************************************************* */
  template<class BAYESTREE, class GRAPH>
  void JunctionTree<BAYESTREE,GRAPH>::print(
    const std::string& s, const KeyFormatter& keyFormatter) const
  {
    treeTraversal::PrintForest(*this, s, keyFormatter);
  }

  /* ************************************************************************* */
  template<class BAYESTREE, class GRAPH>
  template<class ETREE>
  JunctionTree<BAYESTREE,GRAPH>
    JunctionTree<BAYESTREE,GRAPH>::FromEliminationTree(const ETREE& eliminationTree)
  {
    gttic(JunctionTree_FromEliminationTree);
    // Here we rely on the BayesNet having been produced by this elimination tree, such that the
    // conditionals are arranged in DFS post-order.  We traverse the elimination tree, and inspect
    // the symbolic conditional corresponding to each node.  The elimination tree node is added to
    // the same clique with its parent if it has exactly one more Bayes net conditional parent than
    // does its elimination tree parent.

    // Traverse the elimination tree, doing symbolic elimination and merging nodes as we go.  Gather
    // the created junction tree roots in a dummy Node.
    typedef typename ETREE::Node ETreeNode;
    ConstructorTraversalData<BAYESTREE, GRAPH> rootData(0);
    rootData.myJTNode = boost::make_shared<Node>(); // Make a dummy node to gather the junction tree roots
    treeTraversal::DepthFirstForest(eliminationTree, rootData,
      ConstructorTraversalVisitorPre<BAYESTREE,GRAPH,ETreeNode>, ConstructorTraversalVisitorPost<BAYESTREE,GRAPH,ETreeNode>);

    // Assign roots from the dummy node
    This result;
    result.roots_ = rootData.myJTNode->children;

    // Transfer remaining factors from elimination tree
    result.remainingFactors_ = eliminationTree.remainingFactors();

    return result;
  }

  /* ************************************************************************* */
  template<class BAYESTREE, class GRAPH>
  JunctionTree<BAYESTREE,GRAPH>& JunctionTree<BAYESTREE,GRAPH>::operator=(const This& other)
  {
    // Start by duplicating the tree.
    roots_ = treeTraversal::CloneForest(other);

    // Assign the remaining factors - these are pointers to factors in the original factor graph and
    // we do not clone them.
    remainingFactors_ = other.remainingFactors_;

    return *this;
  }

  /* ************************************************************************* */
  template<class BAYESTREE, class GRAPH>
  std::pair<boost::shared_ptr<BAYESTREE>, boost::shared_ptr<GRAPH> >
    JunctionTree<BAYESTREE,GRAPH>::eliminate(const Eliminate& function) const
  {
    gttic(JunctionTree_eliminate);
    // Do elimination (depth-first traversal).  The rootsContainer stores a 'dummy' BayesTree node
    // that contains all of the roots as its children.  rootsContainer also stores the remaining
    // uneliminated factors passed up from the roots.
    EliminationData<This> rootsContainer(0, roots_.size());
    EliminationPostOrderVisitor<This> visitorPost(function);
    //tbb::task_scheduler_init init(1);
    treeTraversal::DepthFirstForest/*Parallel*/(*this, rootsContainer,
      eliminationPreOrderVisitor<This>, visitorPost/*, 10*/);

    // Create BayesTree from roots stored in the dummy BayesTree node.
    boost::shared_ptr<BayesTreeType> result = boost::make_shared<BayesTreeType>();
    BOOST_FOREACH(const typename BayesTreeType::sharedNode& root, rootsContainer.bayesTreeNode->children)
      result->insertRoot(root);

    // Add remaining factors that were not involved with eliminated variables
    boost::shared_ptr<FactorGraphType> allRemainingFactors = boost::make_shared<FactorGraphType>();
    allRemainingFactors->reserve(remainingFactors_.size() + rootsContainer.childFactors.size());
    allRemainingFactors->push_back(remainingFactors_.begin(), remainingFactors_.end());
    BOOST_FOREACH(const sharedFactor& factor, rootsContainer.childFactors)
      if(factor)
        allRemainingFactors->push_back(factor);

    // Return result
    return std::make_pair(result, allRemainingFactors);
  }

} //namespace gtsam<|MERGE_RESOLUTION|>--- conflicted
+++ resolved
@@ -196,13 +196,8 @@
         std::pair<boost::shared_ptr<ConditionalType>, boost::shared_ptr<FactorType> > eliminationResult =
             eliminationFunction(gatheredFactors, Ordering(node->keys));
 
-<<<<<<< HEAD
       // Store conditional in BayesTree clique, and in the case of ISAM2Clique also store the remaining factor
       myData.bayesTreeNode->setEliminationResult(eliminationResult);
-=======
-        // Store conditional in BayesTree clique
-        myData.bayesTreeNode->conditional_ = eliminationResult.first;
->>>>>>> 41a1b3c3
 
         // Store remaining factor in parent's gathered factors
         if(!eliminationResult.second->empty())
