project(GTSAM CXX C)
cmake_minimum_required(VERSION 3.0)

# new feature to Cmake Version > 2.8.12
# Mac ONLY. Define Relative Path on Mac OS
if(NOT DEFINED CMAKE_MACOSX_RPATH)
  set(CMAKE_MACOSX_RPATH 0)
endif()

# Set the version number for the library
set (GTSAM_VERSION_MAJOR 4)
set (GTSAM_VERSION_MINOR 0)
set (GTSAM_VERSION_PATCH 3)
math (EXPR GTSAM_VERSION_NUMERIC "10000 * ${GTSAM_VERSION_MAJOR} + 100 * ${GTSAM_VERSION_MINOR} + ${GTSAM_VERSION_PATCH}")
set (GTSAM_VERSION_STRING "${GTSAM_VERSION_MAJOR}.${GTSAM_VERSION_MINOR}.${GTSAM_VERSION_PATCH}")

###############################################################################
# Gather information, perform checks, set defaults

# Set the default install path to home
#set (CMAKE_INSTALL_PREFIX ${HOME} CACHE PATH "Install prefix for library")

set(CMAKE_MODULE_PATH "${CMAKE_MODULE_PATH}" "${CMAKE_CURRENT_SOURCE_DIR}/cmake")
include(GtsamMakeConfigFile)
include(GNUInstallDirs)

# Record the root dir for gtsam - needed during external builds, e.g., ROS
set(GTSAM_SOURCE_ROOT_DIR ${CMAKE_CURRENT_SOURCE_DIR})
message(STATUS "GTSAM_SOURCE_ROOT_DIR: [${GTSAM_SOURCE_ROOT_DIR}]")

# Load build type flags and default to Debug mode
include(GtsamBuildTypes)

# Use macros for creating tests/timing scripts
include(GtsamTesting)
include(GtsamPrinting)

# guard against in-source builds
if(${CMAKE_SOURCE_DIR} STREQUAL ${CMAKE_BINARY_DIR})
  message(FATAL_ERROR "In-source builds not allowed. Please make a new directory (called a build directory) and run CMake from there. You may need to remove CMakeCache.txt. ")
endif()

# See whether gtsam_unstable is available (it will be present only if we're using a git checkout)
if(EXISTS "${PROJECT_SOURCE_DIR}/gtsam_unstable" AND IS_DIRECTORY "${PROJECT_SOURCE_DIR}/gtsam_unstable")
    set(GTSAM_UNSTABLE_AVAILABLE 1)
else()
    set(GTSAM_UNSTABLE_AVAILABLE 0)
endif()

# ----------------------------------------------------------------------------
#   Uninstall target, for "make uninstall"
# ----------------------------------------------------------------------------
configure_file(
  "${CMAKE_CURRENT_SOURCE_DIR}/cmake/cmake_uninstall.cmake.in"
  "${CMAKE_CURRENT_BINARY_DIR}/cmake_uninstall.cmake"
  IMMEDIATE @ONLY)

add_custom_target(uninstall
  "${CMAKE_COMMAND}" -P "${CMAKE_CURRENT_BINARY_DIR}/cmake_uninstall.cmake")


###############################################################################
# Set up options

# Configurable Options
if(GTSAM_UNSTABLE_AVAILABLE)
    option(GTSAM_BUILD_UNSTABLE              "Enable/Disable libgtsam_unstable"          ON)
endif()
option(BUILD_SHARED_LIBS                 "Build shared gtsam library, instead of static" ON)
option(GTSAM_USE_QUATERNIONS             "Enable/Disable using an internal Quaternion representation for rotations instead of rotation matrices. If enable, Rot3::EXPMAP is enforced by default." OFF)
option(GTSAM_POSE3_EXPMAP 			 	 "Enable/Disable using Pose3::EXPMAP as the default mode. If disabled, Pose3::FIRST_ORDER will be used." ON)
option(GTSAM_ROT3_EXPMAP 			 	 "Ignore if GTSAM_USE_QUATERNIONS is OFF (Rot3::EXPMAP by default). Otherwise, enable Rot3::EXPMAP, or if disabled, use Rot3::CAYLEY." ON)
option(GTSAM_ENABLE_CONSISTENCY_CHECKS   "Enable/Disable expensive consistency checks"       OFF)
option(GTSAM_WITH_TBB                    "Use Intel Threaded Building Blocks (TBB) if available" ON)
option(GTSAM_WITH_EIGEN_MKL              "Eigen will use Intel MKL if available" OFF)
option(GTSAM_WITH_EIGEN_MKL_OPENMP       "Eigen, when using Intel MKL, will also use OpenMP for multithreading if available" OFF)
option(GTSAM_THROW_CHEIRALITY_EXCEPTION  "Throw exception when a triangulated point is behind a camera" ON)
option(GTSAM_BUILD_PYTHON                "Enable/Disable building & installation of Python module with pybind11" OFF)
option(GTSAM_ALLOW_DEPRECATED_SINCE_V4   "Allow use of methods/functions deprecated in GTSAM 4" ON)
option(GTSAM_TYPEDEF_POINTS_TO_VECTORS   "Typedef Point2 and Point3 to Eigen::Vector equivalents" OFF)
option(GTSAM_SUPPORT_NESTED_DISSECTION   "Support Metis-based nested dissection" ON)
option(GTSAM_TANGENT_PREINTEGRATION      "Use new ImuFactor with integration on tangent space" ON)
if(NOT MSVC AND NOT XCODE_VERSION)
    option(GTSAM_BUILD_WITH_CCACHE           "Use ccache compiler cache" ON)
endif()

if(NOT MSVC AND NOT XCODE_VERSION)
  # Set the build type to upper case for downstream use
  string(TOUPPER "${CMAKE_BUILD_TYPE}" CMAKE_BUILD_TYPE_UPPER)

  # Set the GTSAM_BUILD_TAG variable.
  # If build type is Release, set to blank (""), else set to the build type.
  if(${CMAKE_BUILD_TYPE_UPPER} STREQUAL "RELEASE")
   set(GTSAM_BUILD_TAG "") # Don't create release mode tag on installed directory
  else()
   set(GTSAM_BUILD_TAG "${CMAKE_BUILD_TYPE}")
  endif()
endif()

# Options relating to MATLAB wrapper
# TODO: Check for matlab mex binary before handling building of binaries
option(GTSAM_INSTALL_MATLAB_TOOLBOX      "Enable/Disable installation of matlab toolbox"  OFF)
option(GTSAM_INSTALL_CYTHON_TOOLBOX      "Enable/Disable installation of Cython toolbox"  OFF)
option(GTSAM_BUILD_WRAP                  "Enable/Disable building of matlab/cython wrap utility (necessary for matlab/cython interface)" ON)
set(GTSAM_PYTHON_VERSION "Default" CACHE STRING "The version of Python to build the wrappers against.")

# Check / set dependent variables for MATLAB wrapper
if((GTSAM_INSTALL_MATLAB_TOOLBOX OR GTSAM_INSTALL_CYTHON_TOOLBOX) AND NOT GTSAM_BUILD_WRAP)
	message(FATAL_ERROR "GTSAM_INSTALL_MATLAB_TOOLBOX or GTSAM_INSTALL_CYTHON_TOOLBOX is enabled, please also enable GTSAM_BUILD_WRAP")
endif()
if((GTSAM_INSTALL_MATLAB_TOOLBOX OR GTSAM_INSTALL_CYTHON_TOOLBOX) AND GTSAM_BUILD_TYPE_POSTFIXES)
		set(CURRENT_POSTFIX ${CMAKE_${CMAKE_BUILD_TYPE_UPPER}_POSTFIX})
endif()
if(GTSAM_INSTALL_WRAP AND NOT GTSAM_BUILD_WRAP)
	message(FATAL_ERROR "GTSAM_INSTALL_WRAP is enabled, please also enable GTSAM_BUILD_WRAP")
endif()

if(GTSAM_INSTALL_MATLAB_TOOLBOX AND NOT BUILD_SHARED_LIBS)
	message(FATAL_ERROR "GTSAM_INSTALL_MATLAB_TOOLBOX and BUILD_SHARED_LIBS=OFF. The MATLAB wrapper cannot be compiled with a static GTSAM library because mex modules are themselves shared libraries.  If you want a self-contained mex module, enable GTSAM_MEX_BUILD_STATIC_MODULE instead of BUILD_SHARED_LIBS=OFF.")
endif()

#if(GTSAM_INSTALL_MATLAB_TOOLBOX AND GTSAM_TYPEDEF_POINTS_TO_VECTORS)
#    message(FATAL_ERROR "GTSAM_INSTALL_MATLAB_TOOLBOX and GTSAM_TYPEDEF_POINTS_TO_VECTORS are both enabled. For now, the MATLAB toolbox cannot deal with this yet.  Please turn one of the two options off.")
#endif()

if(GTSAM_INSTALL_CYTHON_TOOLBOX AND GTSAM_TYPEDEF_POINTS_TO_VECTORS)
    message(FATAL_ERROR "GTSAM_INSTALL_CYTHON_TOOLBOX and GTSAM_TYPEDEF_POINTS_TO_VECTORS are both enabled. For now, the CYTHON toolbox cannot deal with this yet.  Please turn one of the two options off.")
endif()

if(GTSAM_BUILD_PYTHON)
	if (NOT GTSAM_TYPEDEF_POINTS_TO_VECTORS)
		message(FATAL_ERROR "GTSAM_BUILD_PYTHON requires GTSAM_TYPEDEF_POINTS_TO_VECTORS to be enabled but it is not.")
	endif()
	set(GTSAM_PY_INSTALL_PATH "${CMAKE_INSTALL_PREFIX}/python")
endif()

# Flags for choosing default packaging tools
set(CPACK_SOURCE_GENERATOR "TGZ" CACHE STRING "CPack Default Source Generator")
set(CPACK_GENERATOR        "TGZ" CACHE STRING "CPack Default Binary Generator")

if (CMAKE_GENERATOR STREQUAL "Ninja" AND
    ((CMAKE_CXX_COMPILER_ID STREQUAL "GNU" AND NOT CMAKE_CXX_COMPILER_VERSION VERSION_LESS 4.9) OR
     (CMAKE_CXX_COMPILER_ID STREQUAL "Clang" AND NOT CMAKE_CXX_COMPILER_VERSION VERSION_LESS 3.5)))
    # Force colored warnings in Ninja's output, if the compiler has -fdiagnostics-color support.
    # Rationale in https://github.com/ninja-build/ninja/issues/814
    set(CMAKE_CXX_FLAGS "${CMAKE_CXX_FLAGS} -fdiagnostics-color=always")
endif()

###############################################################################
# Find boost

# To change the path for boost, you will need to set:
# BOOST_ROOT: path to install prefix for boost
# Boost_NO_SYSTEM_PATHS: set to true to keep the find script from ignoring BOOST_ROOT

if(MSVC)
	# By default, boost only builds static libraries on windows
	set(Boost_USE_STATIC_LIBS ON)  # only find static libs
	# If we ever reset above on windows and, ...
	# If we use Boost shared libs, disable auto linking.
	# Some libraries, at least Boost Program Options, rely on this to export DLL symbols.
	if(NOT Boost_USE_STATIC_LIBS)
		list_append_cache(GTSAM_COMPILE_DEFINITIONS_PUBLIC BOOST_ALL_NO_LIB BOOST_ALL_DYN_LINK)
	endif()
	# Virtual memory range for PCH exceeded on VS2015
	if(MSVC_VERSION LESS 1910) # older than VS2017
	  list_append_cache(GTSAM_COMPILE_OPTIONS_PRIVATE -Zm295)
	endif()
endif()

# If building DLLs in MSVC, we need to avoid EIGEN_STATIC_ASSERT()
# or explicit instantiation will generate build errors.
# See: https://bitbucket.org/gtborg/gtsam/issues/417/fail-to-build-on-msvc-2017
#
if(MSVC AND BUILD_SHARED_LIBS)
	list_append_cache(GTSAM_COMPILE_DEFINITIONS_PUBLIC EIGEN_NO_STATIC_ASSERT)
endif()

# Store these in variables so they are automatically replicated in GTSAMConfig.cmake and such.
set(BOOST_FIND_MINIMUM_VERSION 1.43)
set(BOOST_FIND_MINIMUM_COMPONENTS serialization system filesystem thread program_options date_time timer chrono regex)

find_package(Boost ${BOOST_FIND_MINIMUM_VERSION} COMPONENTS ${BOOST_FIND_MINIMUM_COMPONENTS})

# Required components
if(NOT Boost_SERIALIZATION_LIBRARY OR NOT Boost_SYSTEM_LIBRARY OR NOT Boost_FILESYSTEM_LIBRARY OR
    NOT Boost_THREAD_LIBRARY OR NOT Boost_DATE_TIME_LIBRARY)
  message(FATAL_ERROR "Missing required Boost components >= v1.43, please install/upgrade Boost or configure your search paths.")
endif()

option(GTSAM_DISABLE_NEW_TIMERS "Disables using Boost.chrono for timing" OFF)
# Allow for not using the timer libraries on boost < 1.48 (GTSAM timing code falls back to old timer library)
set(GTSAM_BOOST_LIBRARIES
  Boost::serialization
  Boost::system
  Boost::filesystem
  Boost::thread
  Boost::date_time
  Boost::regex
)
if (GTSAM_DISABLE_NEW_TIMERS)
    message("WARNING:  GTSAM timing instrumentation manually disabled")
    list_append_cache(GTSAM_COMPILE_DEFINITIONS_PUBLIC DGTSAM_DISABLE_NEW_TIMERS)
else()
    if(Boost_TIMER_LIBRARY)
      list(APPEND GTSAM_BOOST_LIBRARIES Boost::timer Boost::chrono)
    else()
      list(APPEND GTSAM_BOOST_LIBRARIES rt) # When using the header-only boost timer library, need -lrt
      message("WARNING:  GTSAM timing instrumentation will use the older, less accurate, Boost timer library because boost older than 1.48 was found.")
    endif()
endif()

###############################################################################
# Find TBB
find_package(TBB 4.4 COMPONENTS tbb tbbmalloc)

# Set up variables if we're using TBB
if(TBB_FOUND AND GTSAM_WITH_TBB)
    set(GTSAM_USE_TBB 1)  # This will go into config.h
    if ((${TBB_VERSION_MAJOR} GREATER 2020) OR (${TBB_VERSION_MAJOR} EQUAL 2020))
        set(TBB_GREATER_EQUAL_2020 1)
    else()
        set(TBB_GREATER_EQUAL_2020 0)
    endif()
    # all definitions and link requisites will go via imported targets:
    # tbb & tbbmalloc
    list(APPEND GTSAM_ADDITIONAL_LIBRARIES tbb tbbmalloc)
else()
    set(GTSAM_USE_TBB 0)  # This will go into config.h
endif()

###############################################################################
# Prohibit Timing build mode in combination with TBB
if(GTSAM_USE_TBB AND (CMAKE_BUILD_TYPE  STREQUAL "Timing"))
      message(FATAL_ERROR "Timing build mode cannot be used together with TBB. Use a sampling profiler such as Instruments or Intel VTune Amplifier instead.")
endif()


###############################################################################
# Find Google perftools
find_package(GooglePerfTools)

###############################################################################
# Support ccache, if installed
if(NOT MSVC AND NOT XCODE_VERSION)
	find_program(CCACHE_FOUND ccache)
	if(CCACHE_FOUND)
		if(GTSAM_BUILD_WITH_CCACHE)
			set_property(GLOBAL PROPERTY RULE_LAUNCH_COMPILE ccache)
			set_property(GLOBAL PROPERTY RULE_LAUNCH_LINK ccache)
		else()
			set_property(GLOBAL PROPERTY RULE_LAUNCH_COMPILE "")
			set_property(GLOBAL PROPERTY RULE_LAUNCH_LINK "")
		endif()
	endif(CCACHE_FOUND)
endif()

###############################################################################
# Find MKL
find_package(MKL)

if(MKL_FOUND AND GTSAM_WITH_EIGEN_MKL)
    set(GTSAM_USE_EIGEN_MKL 1) # This will go into config.h
    set(EIGEN_USE_MKL_ALL 1) # This will go into config.h - it makes Eigen use MKL
    list(APPEND GTSAM_ADDITIONAL_LIBRARIES ${MKL_LIBRARIES})

    # --no-as-needed is required with gcc according to the MKL link advisor
    if(CMAKE_CXX_COMPILER_ID STREQUAL "GNU")
        set(CMAKE_EXE_LINKER_FLAGS "${CMAKE_EXE_LINKER_FLAGS} -Wl,--no-as-needed")
    endif()
else()
    set(GTSAM_USE_EIGEN_MKL 0)
    set(EIGEN_USE_MKL_ALL 0)
endif()

###############################################################################
# Find OpenMP (if we're also using MKL)
find_package(OpenMP)  # do this here to generate correct message if disabled

if(GTSAM_WITH_EIGEN_MKL AND GTSAM_WITH_EIGEN_MKL_OPENMP AND GTSAM_USE_EIGEN_MKL)
    if(OPENMP_FOUND AND GTSAM_USE_EIGEN_MKL AND GTSAM_WITH_EIGEN_MKL_OPENMP)
        set(GTSAM_USE_EIGEN_MKL_OPENMP 1) # This will go into config.h
        list_append_cache(GTSAM_COMPILE_OPTIONS_PUBLIC ${OpenMP_CXX_FLAGS})
    endif()
endif()


###############################################################################
# Option for using system Eigen or GTSAM-bundled Eigen
### These patches only affect usage of MKL. If you want to enable MKL, you *must*
### use our patched version of Eigen
### See:  http://eigen.tuxfamily.org/bz/show_bug.cgi?id=704 (Householder QR MKL selection)
###       http://eigen.tuxfamily.org/bz/show_bug.cgi?id=705 (Fix MKL LLT return code)
option(GTSAM_USE_SYSTEM_EIGEN "Find and use system-installed Eigen. If 'off', use the one bundled with GTSAM" OFF)
option(GTSAM_WITH_EIGEN_UNSUPPORTED "Install Eigen's unsupported modules" OFF)

# Switch for using system Eigen or GTSAM-bundled Eigen
if(GTSAM_USE_SYSTEM_EIGEN)
	find_package(Eigen3 REQUIRED)

	# Use generic Eigen include paths e.g. <Eigen/Core>
	set(GTSAM_EIGEN_INCLUDE_FOR_INSTALL "${EIGEN3_INCLUDE_DIR}")

	# check if MKL is also enabled - can have one or the other, but not both!
	# Note: Eigen >= v3.2.5 includes our patches
	if(EIGEN_USE_MKL_ALL AND (EIGEN3_VERSION VERSION_LESS 3.2.5))
	  message(FATAL_ERROR "MKL requires at least Eigen 3.2.5, and your system appears to have an older version. Disable GTSAM_USE_SYSTEM_EIGEN to use GTSAM's copy of Eigen, or disable GTSAM_WITH_EIGEN_MKL")
	endif()

	# Check for Eigen version which doesn't work with MKL
	# See http://eigen.tuxfamily.org/bz/show_bug.cgi?id=1527 for details.
	if(EIGEN_USE_MKL_ALL AND (EIGEN3_VERSION VERSION_EQUAL 3.3.4))
		message(FATAL_ERROR "MKL does not work with Eigen 3.3.4 because of a bug in Eigen. See http://eigen.tuxfamily.org/bz/show_bug.cgi?id=1527. Disable GTSAM_USE_SYSTEM_EIGEN to use GTSAM's copy of Eigen, disable GTSAM_WITH_EIGEN_MKL, or upgrade/patch your installation of Eigen.")
	endif()

	# The actual include directory (for BUILD cmake target interface):
	set(GTSAM_EIGEN_INCLUDE_FOR_BUILD "${EIGEN3_INCLUDE_DIR}")
else()
	# Use bundled Eigen include path.
	# Clear any variables set by FindEigen3
	if(EIGEN3_INCLUDE_DIR)
		set(EIGEN3_INCLUDE_DIR NOTFOUND CACHE STRING "" FORCE)
	endif()

	# set full path to be used by external projects
	# this will be added to GTSAM_INCLUDE_DIR by gtsam_extra.cmake.in
	set(GTSAM_EIGEN_INCLUDE_FOR_INSTALL "include/gtsam/3rdparty/Eigen/")

	# The actual include directory (for BUILD cmake target interface):
	set(GTSAM_EIGEN_INCLUDE_FOR_BUILD "${CMAKE_SOURCE_DIR}/gtsam/3rdparty/Eigen/")
endif()

# Detect Eigen version:
set(EIGEN_VER_H "${GTSAM_EIGEN_INCLUDE_FOR_BUILD}/Eigen/src/Core/util/Macros.h")
if (EXISTS ${EIGEN_VER_H})
	file(READ "${EIGEN_VER_H}" STR_EIGEN_VERSION)

	# Extract the Eigen version from the Macros.h file, lines "#define EIGEN_WORLD_VERSION  XX", etc...

	string(REGEX MATCH "EIGEN_WORLD_VERSION[ ]+[0-9]+" GTSAM_EIGEN_VERSION_WORLD "${STR_EIGEN_VERSION}")
	string(REGEX MATCH "[0-9]+" GTSAM_EIGEN_VERSION_WORLD "${GTSAM_EIGEN_VERSION_WORLD}")

	string(REGEX MATCH "EIGEN_MAJOR_VERSION[ ]+[0-9]+" GTSAM_EIGEN_VERSION_MAJOR "${STR_EIGEN_VERSION}")
	string(REGEX MATCH "[0-9]+" GTSAM_EIGEN_VERSION_MAJOR "${GTSAM_EIGEN_VERSION_MAJOR}")

	string(REGEX MATCH "EIGEN_MINOR_VERSION[ ]+[0-9]+" GTSAM_EIGEN_VERSION_MINOR "${STR_EIGEN_VERSION}")
	string(REGEX MATCH "[0-9]+" GTSAM_EIGEN_VERSION_MINOR "${GTSAM_EIGEN_VERSION_MINOR}")

	set(GTSAM_EIGEN_VERSION "${GTSAM_EIGEN_VERSION_WORLD}.${GTSAM_EIGEN_VERSION_MAJOR}.${GTSAM_EIGEN_VERSION_MINOR}")

	message(STATUS "Found Eigen version: ${GTSAM_EIGEN_VERSION}")
else()
	message(WARNING "Cannot determine Eigen version, missing file: `${EIGEN_VER_H}`")
endif ()

if (MSVC)
	if (BUILD_SHARED_LIBS)
		# mute eigen static assert to avoid errors in shared lib
		list_append_cache(GTSAM_COMPILE_DEFINITIONS_PUBLIC EIGEN_NO_STATIC_ASSERT)
	endif()
	list_append_cache(GTSAM_COMPILE_OPTIONS_PRIVATE "/wd4244") # Disable loss of precision which is thrown all over our Eigen
endif()

if (APPLE AND BUILD_SHARED_LIBS)
	# Set the default install directory on macOS
	set(CMAKE_INSTALL_NAME_DIR "${CMAKE_INSTALL_PREFIX}/lib")
endif()

###############################################################################
# Global compile options

# Build list of possible allocators
set(possible_allocators "")
if(GTSAM_USE_TBB)
	list(APPEND possible_allocators TBB)
	set(preferred_allocator TBB)
else()
	list(APPEND possible_allocators BoostPool STL)
	set(preferred_allocator STL)
endif()
if(GOOGLE_PERFTOOLS_FOUND)
	list(APPEND possible_allocators tcmalloc)
endif()

# Check if current allocator choice is valid and set cache option
list(FIND possible_allocators "${GTSAM_DEFAULT_ALLOCATOR}" allocator_valid)
if(allocator_valid EQUAL -1)
	set(GTSAM_DEFAULT_ALLOCATOR ${preferred_allocator} CACHE STRING "Default allocator" FORCE)
else()
	set(GTSAM_DEFAULT_ALLOCATOR ${preferred_allocator} CACHE STRING "Default allocator")
endif()
set_property(CACHE GTSAM_DEFAULT_ALLOCATOR PROPERTY STRINGS ${possible_allocators})
mark_as_advanced(GTSAM_DEFAULT_ALLOCATOR)

# Define compile flags depending on allocator
if("${GTSAM_DEFAULT_ALLOCATOR}" STREQUAL "BoostPool")
	set(GTSAM_ALLOCATOR_BOOSTPOOL 1)
elseif("${GTSAM_DEFAULT_ALLOCATOR}" STREQUAL "STL")
	set(GTSAM_ALLOCATOR_STL 1)
elseif("${GTSAM_DEFAULT_ALLOCATOR}" STREQUAL "TBB")
	set(GTSAM_ALLOCATOR_TBB 1)
elseif("${GTSAM_DEFAULT_ALLOCATOR}" STREQUAL "tcmalloc")
	set(GTSAM_ALLOCATOR_STL 1) # tcmalloc replaces malloc, so to use it we use the STL allocator
	list(APPEND GTSAM_ADDITIONAL_LIBRARIES "tcmalloc")
endif()

if(MSVC)
	list_append_cache(GTSAM_COMPILE_DEFINITIONS_PRIVATE _CRT_SECURE_NO_WARNINGS _SCL_SECURE_NO_WARNINGS)
	list_append_cache(GTSAM_COMPILE_OPTIONS_PRIVATE /wd4251 /wd4275 /wd4251 /wd4661 /wd4344 /wd4503) # Disable non-DLL-exported base class and other warnings
	list_append_cache(GTSAM_COMPILE_OPTIONS_PRIVATE /bigobj) # Allow large object files for template-based code
endif()

# GCC 4.8+ complains about local typedefs which we use for shared_ptr etc.
if(CMAKE_CXX_COMPILER_ID STREQUAL "GNU")
  if (NOT CMAKE_CXX_COMPILER_VERSION VERSION_LESS 4.8)
    list_append_cache(GTSAM_COMPILE_OPTIONS_PRIVATE -Wno-unused-local-typedefs)
  endif()
endif()

# As of XCode 7, clang also complains about this
if(CMAKE_CXX_COMPILER_ID STREQUAL "Clang")
  if (NOT CMAKE_CXX_COMPILER_VERSION VERSION_LESS 7.0)
    list_append_cache(GTSAM_COMPILE_OPTIONS_PRIVATE -Wno-unused-local-typedefs)
  endif()
endif()

if(GTSAM_ENABLE_CONSISTENCY_CHECKS)
  # This should be made PUBLIC if GTSAM_EXTRA_CONSISTENCY_CHECKS is someday used in a public .h
  list_append_cache(GTSAM_COMPILE_DEFINITIONS_PRIVATE GTSAM_EXTRA_CONSISTENCY_CHECKS)
endif()

if(GTSAM_POSE3_EXPMAP)
	set(GTSAM_ROT3_EXPMAP ON)
	message(STATUS "Forcing Rot3 full expmap as Pose3 is full expmap to avoid inconsistency!")
endif()

###############################################################################
# Add components

# Build CppUnitLite
add_subdirectory(CppUnitLite)

# This is the new wrapper
if(GTSAM_BUILD_PYTHON)
	list(APPEND CMAKE_MODULE_PATH "${CMAKE_CURRENT_LIST_DIR}/wrap/cmake")
	add_subdirectory(python)
endif()

# Build GTSAM library
add_subdirectory(gtsam)

# Build Tests
add_subdirectory(tests)

# Build examples
add_subdirectory(examples)

# Build timing
add_subdirectory(timing)

# Build gtsam_unstable
if (GTSAM_BUILD_UNSTABLE)
    add_subdirectory(gtsam_unstable)
endif()

# Matlab toolbox
if (GTSAM_INSTALL_MATLAB_TOOLBOX)
	add_subdirectory(matlab)
endif()

<<<<<<< HEAD
=======
# Cython wrap
if (GTSAM_INSTALL_CYTHON_TOOLBOX)
  set(GTSAM_INSTALL_CYTHON_TOOLBOX 1)
  # Set up cache options
  # Cython install path appended with Build type (e.g. cython, cythonDebug, etc).
  # This does not override custom values set from the command line
  set(GTSAM_CYTHON_INSTALL_PATH "${PROJECT_BINARY_DIR}/cython${GTSAM_BUILD_TAG}" CACHE PATH "Cython toolbox destination, blank defaults to PROJECT_BINARY_DIR/cython<GTSAM_BUILD_TAG>")
  set(GTSAM_EIGENCY_INSTALL_PATH ${GTSAM_CYTHON_INSTALL_PATH}/gtsam_eigency)
  add_subdirectory(cython ${GTSAM_CYTHON_INSTALL_PATH})
else()
  set(GTSAM_INSTALL_CYTHON_TOOLBOX 0) # This will go into config.h
endif()


>>>>>>> e612495b
# Install config and export files
GtsamMakeConfigFile(GTSAM "${CMAKE_CURRENT_SOURCE_DIR}/gtsam_extra.cmake.in")
export(TARGETS ${GTSAM_EXPORTED_TARGETS} FILE GTSAM-exports.cmake)


# Check for doxygen availability - optional dependency
find_package(Doxygen)

# Doxygen documentation - enabling options in subfolder
if (DOXYGEN_FOUND)
    add_subdirectory(doc)
endif()

# CMake Tools
add_subdirectory(cmake)


###############################################################################
# Set up CPack
set(CPACK_PACKAGE_DESCRIPTION_SUMMARY "GTSAM")
set(CPACK_PACKAGE_VENDOR "Frank Dellaert, Georgia Institute of Technology")
set(CPACK_PACKAGE_CONTACT "Frank Dellaert, dellaert@cc.gatech.edu")
set(CPACK_PACKAGE_DESCRIPTION_FILE "${CMAKE_CURRENT_SOURCE_DIR}/README.md")
set(CPACK_RESOURCE_FILE_LICENSE "${CMAKE_CURRENT_SOURCE_DIR}/LICENSE")
set(CPACK_PACKAGE_VERSION_MAJOR ${GTSAM_VERSION_MAJOR})
set(CPACK_PACKAGE_VERSION_MINOR ${GTSAM_VERSION_MINOR})
set(CPACK_PACKAGE_VERSION_PATCH ${GTSAM_VERSION_PATCH})
set(CPACK_PACKAGE_INSTALL_DIRECTORY "CMake ${CMake_VERSION_MAJOR}.${CMake_VERSION_MINOR}")
#set(CPACK_INSTALLED_DIRECTORIES "doc;.") # Include doc directory
#set(CPACK_INSTALLED_DIRECTORIES ".") # FIXME: throws error
set(CPACK_SOURCE_IGNORE_FILES "/build*;/\\\\.;/makestats.sh$")
set(CPACK_SOURCE_IGNORE_FILES "${CPACK_SOURCE_IGNORE_FILES}" "/gtsam_unstable/")
set(CPACK_SOURCE_IGNORE_FILES "${CPACK_SOURCE_IGNORE_FILES}" "/package_scripts/")
set(CPACK_SOURCE_PACKAGE_FILE_NAME "gtsam-${GTSAM_VERSION_MAJOR}.${GTSAM_VERSION_MINOR}.${GTSAM_VERSION_PATCH}")
#set(CPACK_SOURCE_PACKAGE_FILE_NAME "gtsam-aspn${GTSAM_VERSION_PATCH}") # Used for creating ASPN tarballs

# Deb-package specific cpack
set(CPACK_DEBIAN_PACKAGE_NAME "libgtsam-dev")
set(CPACK_DEBIAN_PACKAGE_DEPENDS "libboost-dev (>= 1.43)") #Example: "libc6 (>= 2.3.1-6), libgcc1 (>= 1:3.4.2-12)")


###############################################################################
# Print configuration variables
message(STATUS "===============================================================")
message(STATUS "================  Configuration Options  ======================")
message(STATUS "  CMAKE_CXX_COMPILER_ID type     : ${CMAKE_CXX_COMPILER_ID}")
message(STATUS "  CMAKE_CXX_COMPILER_VERSION     : ${CMAKE_CXX_COMPILER_VERSION}")
message(STATUS "  CMake version                  : ${CMAKE_VERSION}")
message(STATUS "  CMake generator                : ${CMAKE_GENERATOR}")
message(STATUS "  CMake build tool               : ${CMAKE_BUILD_TOOL}")
message(STATUS "Build flags                                               ")
print_config_flag(${GTSAM_BUILD_TESTS}                 "Build Tests                    ")
print_config_flag(${GTSAM_BUILD_EXAMPLES_ALWAYS}       "Build examples with 'make all' ")
print_config_flag(${GTSAM_BUILD_TIMING_ALWAYS}         "Build timing scripts with 'make all'")
if (DOXYGEN_FOUND)
    print_config_flag(${GTSAM_BUILD_DOCS}              "Build Docs                     ")
endif()
print_config_flag(${BUILD_SHARED_LIBS}                 "Build shared GTSAM libraries   ")
print_config_flag(${GTSAM_BUILD_TYPE_POSTFIXES}        "Put build type in library name ")
if(GTSAM_UNSTABLE_AVAILABLE)
    print_config_flag(${GTSAM_BUILD_UNSTABLE}          "Build libgtsam_unstable        ")
endif()

if(NOT MSVC AND NOT XCODE_VERSION)
    print_config_flag(${GTSAM_BUILD_WITH_MARCH_NATIVE}     "Build for native architecture  ")
    message(STATUS "  Build type                     : ${CMAKE_BUILD_TYPE}")
    message(STATUS "  C compilation flags            : ${CMAKE_C_FLAGS} ${CMAKE_C_FLAGS_${CMAKE_BUILD_TYPE_UPPER}}")
    message(STATUS "  C++ compilation flags          : ${CMAKE_CXX_FLAGS} ${CMAKE_CXX_FLAGS_${CMAKE_BUILD_TYPE_UPPER}}")
endif()

print_build_options_for_target(gtsam)

message(STATUS "  Use System Eigen                : ${GTSAM_USE_SYSTEM_EIGEN} (Using version: ${GTSAM_EIGEN_VERSION})")

if(GTSAM_USE_TBB)
	message(STATUS "  Use Intel TBB                   : Yes")
elseif(TBB_FOUND)
	message(STATUS "  Use Intel TBB                   : TBB found but GTSAM_WITH_TBB is disabled")
else()
	message(STATUS "  Use Intel TBB                   : TBB not found")
endif()
if(GTSAM_USE_EIGEN_MKL)
	message(STATUS "  Eigen will use MKL              : Yes")
elseif(MKL_FOUND)
	message(STATUS "  Eigen will use MKL              : MKL found but GTSAM_WITH_EIGEN_MKL is disabled")
else()
	message(STATUS "  Eigen will use MKL              : MKL not found")
endif()
if(GTSAM_USE_EIGEN_MKL_OPENMP)
	message(STATUS "  Eigen will use MKL and OpenMP   : Yes")
elseif(OPENMP_FOUND AND NOT GTSAM_WITH_EIGEN_MKL)
	message(STATUS "  Eigen will use MKL and OpenMP   : OpenMP found but GTSAM_WITH_EIGEN_MKL is disabled")
elseif(OPENMP_FOUND AND NOT MKL_FOUND)
	message(STATUS "  Eigen will use MKL and OpenMP   : OpenMP found but MKL not found")
elseif(OPENMP_FOUND)
	message(STATUS "  Eigen will use MKL and OpenMP   : OpenMP found but GTSAM_WITH_EIGEN_MKL_OPENMP is disabled")
else()
	message(STATUS "  Eigen will use MKL and OpenMP   : OpenMP not found")
endif()
message(STATUS "  Default allocator               : ${GTSAM_DEFAULT_ALLOCATOR}")

if(GTSAM_THROW_CHEIRALITY_EXCEPTION)
	message(STATUS "  Cheirality exceptions enabled   : YES")
else()
	message(STATUS "  Cheirality exceptions enabled   : NO")
endif()

if(NOT MSVC AND NOT XCODE_VERSION)
	if(CCACHE_FOUND AND GTSAM_BUILD_WITH_CCACHE)
		message(STATUS "  Build with ccache               : Yes")
	elseif(CCACHE_FOUND)
		message(STATUS "  Build with ccache               : ccache found but GTSAM_BUILD_WITH_CCACHE is disabled")
	else()
		message(STATUS "  Build with ccache               : No")
	endif()
endif()

message(STATUS "Packaging flags                                               ")
message(STATUS "  CPack Source Generator          : ${CPACK_SOURCE_GENERATOR}")
message(STATUS "  CPack Generator                 : ${CPACK_GENERATOR}")

message(STATUS "GTSAM flags                                               ")
print_config_flag(${GTSAM_USE_QUATERNIONS}             "Quaternions as default Rot3     ")
print_config_flag(${GTSAM_ENABLE_CONSISTENCY_CHECKS}   "Runtime consistency checking    ")
print_config_flag(${GTSAM_ROT3_EXPMAP}                 "Rot3 retract is full ExpMap     ")
print_config_flag(${GTSAM_POSE3_EXPMAP}                "Pose3 retract is full ExpMap    ")
print_config_flag(${GTSAM_ALLOW_DEPRECATED_SINCE_V4}   "Deprecated in GTSAM 4 allowed   ")
print_config_flag(${GTSAM_TYPEDEF_POINTS_TO_VECTORS}   "Point3 is typedef to Vector3    ")
print_config_flag(${GTSAM_SUPPORT_NESTED_DISSECTION}   "Metis-based Nested Dissection   ")
print_config_flag(${GTSAM_TANGENT_PREINTEGRATION}      "Use tangent-space preintegration")
print_config_flag(${GTSAM_BUILD_WRAP}                  "Build Wrap                      ")

message(STATUS "MATLAB toolbox flags                                      ")
print_config_flag(${GTSAM_INSTALL_MATLAB_TOOLBOX}      "Install MATLAB toolbox          ")
if (${GTSAM_INSTALL_MATLAB_TOOLBOX})
    message(STATUS "  MATLAB root                     : ${MATLAB_ROOT}")
    message(STATUS "  MEX binary                      : ${MEX_COMMAND}")
endif()

message(STATUS "Python toolbox flags                                      ")
print_config_flag(${GTSAM_BUILD_PYTHON}                "Build Python module with pybind ")
if(GTSAM_BUILD_PYTHON)
	message(STATUS "  Python version                  : ${GTSAM_PYTHON_VERSION}")
	message(STATUS "  Python module install path      : ${GTSAM_PY_INSTALL_PATH}")
endif()

message(STATUS "===============================================================")

# Print warnings at the end
if(GTSAM_WITH_TBB AND NOT TBB_FOUND)
	message(WARNING "TBB 4.4 or newer was not found - this is ok, but note that GTSAM parallelization will be disabled.  Set GTSAM_WITH_TBB to 'Off' to avoid this warning.")
endif()
if(GTSAM_WITH_EIGEN_MKL AND NOT MKL_FOUND)
	message(WARNING "MKL was not found - this is ok, but note that MKL will be disabled.  Set GTSAM_WITH_EIGEN_MKL to 'Off' to disable this warning.  See INSTALL.md for notes on performance.")
endif()
if(GTSAM_WITH_EIGEN_MKL_OPENMP AND NOT OPENMP_FOUND AND MKL_FOUND)
	message(WARNING "Your compiler does not support OpenMP.  Set GTSAM_WITH_EIGEN_MKL_OPENMP to 'Off' to avoid this warning. See INSTALL.md for notes on performance.")
endif()

# Include CPack *after* all flags
include(CPack)<|MERGE_RESOLUTION|>--- conflicted
+++ resolved
@@ -468,23 +468,6 @@
 	add_subdirectory(matlab)
 endif()
 
-<<<<<<< HEAD
-=======
-# Cython wrap
-if (GTSAM_INSTALL_CYTHON_TOOLBOX)
-  set(GTSAM_INSTALL_CYTHON_TOOLBOX 1)
-  # Set up cache options
-  # Cython install path appended with Build type (e.g. cython, cythonDebug, etc).
-  # This does not override custom values set from the command line
-  set(GTSAM_CYTHON_INSTALL_PATH "${PROJECT_BINARY_DIR}/cython${GTSAM_BUILD_TAG}" CACHE PATH "Cython toolbox destination, blank defaults to PROJECT_BINARY_DIR/cython<GTSAM_BUILD_TAG>")
-  set(GTSAM_EIGENCY_INSTALL_PATH ${GTSAM_CYTHON_INSTALL_PATH}/gtsam_eigency)
-  add_subdirectory(cython ${GTSAM_CYTHON_INSTALL_PATH})
-else()
-  set(GTSAM_INSTALL_CYTHON_TOOLBOX 0) # This will go into config.h
-endif()
-
-
->>>>>>> e612495b
 # Install config and export files
 GtsamMakeConfigFile(GTSAM "${CMAKE_CURRENT_SOURCE_DIR}/gtsam_extra.cmake.in")
 export(TARGETS ${GTSAM_EXPORTED_TARGETS} FILE GTSAM-exports.cmake)
